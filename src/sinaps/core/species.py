--- conflicted
+++ resolved
@@ -51,13 +51,7 @@
     Species.Na: 12,
     Species.Buffer: 2e-3,
     Species.Buffer_Ca: 0,
-<<<<<<< HEAD
-    Species.Cl: 5,
-    Species.Mg: 0.5,
-    Species.Anion: 146,
-=======
     Species.Cl: 150,
     Species.Mg: 0.5,
     Species.Anion: 0,
->>>>>>> 9dca1bb9
 }